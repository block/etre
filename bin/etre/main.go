--- conflicted
+++ resolved
@@ -66,13 +66,8 @@
 		Server: config.ServerConfig{
 			Addr: default_addr,
 		},
-<<<<<<< HEAD
 		Datasource: DatasourceConfig{
 			URL:      default_datasource_url,
-=======
-		Datasource: config.DatasourceConfig{
-			URL:      default_database_url,
->>>>>>> d8fa6216
 			Database: default_database,
 			Timeout:  default_database_timeout_seconds,
 		},
