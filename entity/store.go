// Copyright 2017-2018, Square, Inc.

// Package entity is a connector to execute CRUD commands for a single entity and
// many entities on a DB instance.
//
// A note on querying limitations:
//
//   This package uses the Kubernetes Labels Selector syntax (KLS) for its
//   query language. There are some querying limitations with using KLS which
//   is explained below:
//
//     Querying many entities: there are some limitations.
//
//       Because of limitations in KLS, a caller can only query by field names
//       that are alphanumeric characters, '-', '_' or '.', and that start and
//       end with an alphanumeric character. The limitations also extend to
//       operators and values. Less than and greater than operators will
//       interpret their values as an integer.  All other operators will
//       interpret their values as a string. For example, caller cannot query
//       for all documents that have field name "x" with value 2.
//
//     Creating entities: there are no limitations.
//
//       CreateEntities will allow you to create any entity that's a map of a
//       string to interface{}. However, given the query limitations explained
//       above, if you expect to be able to query for a field/value, ensure you
//       only create an entity that would then satisfy a query.
//
package entity

import (
	"encoding/hex"
	"fmt"
	"time"

	"github.com/square/etre"
	"github.com/square/etre/cdc"
	"github.com/square/etre/db"
	"github.com/square/etre/query"

	"github.com/globalsign/mgo"
	"github.com/globalsign/mgo/bson"
	"github.com/rs/xid"
)

type DbError struct {
	Err      error
	Type     string
	EntityId string
}

func (e DbError) Error() string {
	return e.Err.Error()
}

// WriteOp represents common metadata for insert, update, and delete Store methods.
type WriteOp struct {
	User       string // required
	EntityType string // required
	EntityId   string // optional

	// Delete ops do not support set ops like insert and update because no
	// entities are sent by the client on delete. However, the caller can do
	// DELETE /entity/node?setOp=foo&setId=bar&setSize=2 and the controller
	// will pass along the set op values. This could (but not currently) also
	// be used to impose/inject a set op on a write op that doesn't specify
	// a set op.
	SetOp   string // optional
	SetId   string // optional
	SetSize int    // optional
}

// Store interface has methods needed to do CRUD operations on entities.
type Store interface {
	// Managing labels for a single entity
	DeleteLabel(WriteOp, string) (etre.Entity, error)

	// Managing multiple entities
	ReadEntities(string, query.Query, etre.QueryFilter) ([]etre.Entity, error)
	CreateEntities(WriteOp, []etre.Entity) ([]string, error)
	UpdateEntities(WriteOp, query.Query, etre.Entity) ([]etre.Entity, error)
	DeleteEntities(WriteOp, query.Query) ([]etre.Entity, error)
}

// store struct stores all info needed to connect and query a mongo instance. It
// implements the the Store interface.
type store struct {
	conn        db.Connector
	database    string
	entityTypes []string
	cdcs        cdc.Store
	dm          cdc.Delayer
}

// cdcPartial represents part of a full etre.CDCEvent. It's passed to cdcWrite
// which makes a complete CDCEvent from the partial and a WriteOp.
type cdcPartial struct {
	op  string
	id  bson.ObjectId
	old *etre.Entity
	new *etre.Entity
	rev uint
}

// Map of Kubernetes Selection Operator to mongoDB Operator.
//
// Relevant documentation:
//
//     https://github.com/kubernetes/apimachinery/blob/master/pkg/selection/operator.go
//     https://docs.mongodb.com/manual/reference/operator/query/#query-selectors
//
var operatorMap = map[string]string{
	"in":    "$in",
	"notin": "$nin",
	"=":     "$eq",
	"==":    "$eq",
	"!=":    "$ne",
	"<":     "$lt",
	"<=":    "$lte",
	">":     "$gt",
	">=":    "$gte",
}

var reservedNames = []string{"entity", "entities"}

// NewStore creates a Store.
<<<<<<< HEAD
func NewStore(conn db.Connector, database string, entityTypes []string, cdcs cdc.Store, dm cdc.Delayer) Store {
=======
func NewStore(conn db.Connector, database string, entityTypes []string, cdcs cdc.Store, dm cdc.Delayer) (Store, error) {
	// Ensure no entityType name is a reserved word
	// @todo: move higher, in main.go, and expose (or document) which words are reserved
	for _, r := range reservedNames {
		for _, c := range entityTypes {
			if r == c {
				return nil, fmt.Errorf("entity type %s is a reserved word", c)
			}
		}
	}

>>>>>>> c88c0740
	return &store{
		conn:        conn,
		database:    database,
		entityTypes: entityTypes,
		cdcs:        cdcs,
		dm:          dm,
	}
}

// DeleteLabel deletes a label from an entity.
//
// Relevant documentation:
//
//     https://docs.mongodb.com/manual/reference/operator/update/unset/#up._S_unset
//
func (s *store) DeleteLabel(wo WriteOp, label string) (etre.Entity, error) {
	// Connect to Mongo collection for the entity type
	ms, err := s.conn.Connect()
	if err != nil {
		return nil, DbError{Err: err, Type: "db-connect"}
	}
	defer ms.Close()
	c := ms.DB(s.database).C(wo.EntityType)

	change := mgo.Change{
		Update: bson.M{
			"$unset": bson.M{label: ""}, // removes label, Mongo expects "" (see $unset docs)
			"$inc": bson.M{
				"_rev": 1, // increment the revision
			},
		},
		ReturnNew: false, // return doc before update
	}

	// We call Select so that Apply will return the orginal deleted label (and
	// "_id" field, which is included by default) rather than returning the
	// entire original document
	id := bson.ObjectIdHex(wo.EntityId)
	affectedLabels := selectMap(etre.Entity{label: ""})
	old := etre.Entity{}
	_, err = c.Find(bson.M{"_id": id}).Select(affectedLabels).Apply(change, &old)
	if err != nil {
		switch err {
		case mgo.ErrNotFound:
			return nil, etre.ErrEntityNotFound
		default:
			return nil, DbError{Err: err, Type: "db-find-apply", EntityId: wo.EntityId}
		}
	}

	newRev := old["_rev"].(int) + 1 // +1 since we get the old document back
	new := etre.Entity{
		"_id":   id,
		"_type": wo.EntityType,
		"_rev":  newRev,
	}
	cp := cdcPartial{
		op:  "u",
		id:  id,
		old: &old,
		new: &new,
		rev: uint(newRev),
	}
	if err := s.cdcWrite(etre.Entity{}, wo, cp); err != nil {
		return old, err
	}

	return old, nil
}

// CreateEntities inserts many entities into DB. This method allows for partial
// success and failure which means the return value and error are _not_
// mutually exclusive. Caller should check and handle both.
//
// Mgo does not return a useful error when inserting many documents and a
// failure occurs (e.g. want to insert 4, 3 are inserted ok but the 4th fails).
// So, CreateEntities inserts entities one at a time in order to return known
// inserted entities to caller.
//
// If all entities are successfully inserted, a slice of their IDs are
// returned. If some inserts failed, a slice of the successfully inserted
// entities are returned alone with an error that contains the total number of
// entities inserted. Since the entities were inserted in order (guranteed by
// inserting one by one), caller should only return subset of entities that
// failed to be inserted.
func (s *store) CreateEntities(wo WriteOp, entities []etre.Entity) ([]string, error) {
	// Connect to Mongo collection for the entity type
	ms, err := s.conn.Connect()
	if err != nil {
		return nil, DbError{Err: err, Type: "db-connect"}
	}
	defer ms.Close()
	c := ms.DB(s.database).C(wo.EntityType)

	// Notify the delay manager that a change is starting, and then notify the
	// delay manager again when the change is done.
	changeId := xid.New().String()
	err = s.dm.BeginChange(changeId)
	if err != nil {
		return nil, DbError{Err: err, Type: "cdc-begin"}
	}
	// @todo: don't ignore error...this should report an exception or something
	defer s.dm.EndChange(changeId)

	// A slice of IDs we generate to insert along with entities into DB
	insertedObjectIds := make([]string, 0, len(entities))

	for _, e := range entities {
		// Mgo driver does not return the ObjectId that Mongo creates, so create it ourself.
		id := bson.NewObjectId()
		idStr := hex.EncodeToString([]byte(id)) // id as string
		e["_id"] = id
		e["_type"] = wo.EntityType
		e["_rev"] = 0

		if err := c.Insert(e); err != nil {
			if mgo.IsDup(err) {
				return insertedObjectIds, DbError{Err: err, Type: "duplicate-entity", EntityId: idStr}
			}
			return insertedObjectIds, DbError{Err: err, Type: "db-insert", EntityId: idStr}
		}

		// bson.ObjectId.String() yields "ObjectId("abc")", but we need to report only "abc",
		// so re-encode the raw bytes to a hex string. This make GET /entity/{t}/abc work.
		insertedObjectIds = append(insertedObjectIds, idStr)

		// Create a CDC event.
		cp := cdcPartial{
			op:  "i",
			id:  id,
			new: &e,
			old: nil,
			rev: 0,
		}
		if err := s.cdcWrite(e, wo, cp); err != nil {
			return insertedObjectIds, err
		}
	}

	return insertedObjectIds, nil
}

// ReadEntities queries the db and returns a slice of Entity objects if
// something is found, a nil slice if nothing is found, and an error if one
// occurs.
func (s *store) ReadEntities(entityType string, q query.Query, f etre.QueryFilter) ([]etre.Entity, error) {
	// Connect to Mongo collection for the entity type
	ms, err := s.conn.Connect()
	if err != nil {
		return nil, DbError{Err: err, Type: "db-connect"}
	}
	defer ms.Close()
	c := ms.DB(s.database).C(entityType)

	mgoQuery := translateQuery(q)

	entities := []etre.Entity{}
	if len(f.ReturnLabels) == 0 {
		err = c.Find(mgoQuery).All(&entities)
	} else {
		selectMap := map[string]int{}
		selectMap["_id"] = 0 // Mongo requires _id to be explicitly excluded
		for _, rl := range f.ReturnLabels {
			selectMap[rl] = 1
		}
		err = c.Find(mgoQuery).Select(selectMap).All(&entities)
	}
	if err != nil {
		return nil, DbError{Err: err, Type: "db-find"}
	}

	return entities, nil
}

// UpdateEntities queries the db and updates all Entity matching that query.
// This method allows for partial success and failure which means the return
// value and error are _not_ mutually exclusive. Caller should check and handle
// both.
//
// Returns a slice of partial entities ("_id" field and changed fields only)
// for the ones updated and an error if there is one. For example, if 4
// entities were supposed to be updated and 3 are ok and the 4th fails, a slice
// with 3 updated entities and an error will be returned.
//
//   q, _ := query.Translate("y=foo")
//   update := db.Entity{"y": "bar"}
//
//   diffs, err := c.UpdateEntities(q, update)
//
func (s *store) UpdateEntities(wo WriteOp, q query.Query, patch etre.Entity) ([]etre.Entity, error) {
	// Connect to Mongo collection for the entity type
	ms, err := s.conn.Connect()
	if err != nil {
		return nil, DbError{Err: err, Type: "db-connect"}
	}
	defer ms.Close()
	c := ms.DB(s.database).C(wo.EntityType)

	// We can only call update on one doc at a time, so we generate a slice of IDs
	// for docs to update.
	mgoQuery := translateQuery(q)
	ids, err := idsForQuery(c, mgoQuery)
	if err != nil {
		return nil, DbError{Err: err, Type: "db-find-ids"}
	}

	// Change to make
	change := mgo.Change{
		Update: bson.M{
			"$set": patch,
			"$inc": bson.M{
				"_rev": 1, // increment the revision
			},
		},
		ReturnNew: false, // return doc before update
	}

	// Notify the delay manager that a change is starting, and then notify the
	// delay manager again when the change is done.
	changeId := xid.New().String()
	err = s.dm.BeginChange(changeId)
	if err != nil {
		return nil, DbError{Err: err, Type: "cdc-begin"}
	}
	// @todo: don't ignore error...this should report an exception or something
	defer func() { s.dm.EndChange(changeId) }()

	// diffs is a slice made up of a diff for each doc updated
	diffs := make([]etre.Entity, 0, len(ids))

	// Query for each document and apply update
	affectedLabels := selectMap(patch)

	for _, id := range ids {
		// We call Select so that Apply will return only the fields we select
		// ("_id" field and changed fields) rather than it returning the original
		// document.
		var diff etre.Entity
		_, err := c.Find(bson.M{"_id": id}).Select(affectedLabels).Apply(change, &diff)
		if err != nil {
			idStr := hex.EncodeToString([]byte(id)) // id as string
			if mgo.IsDup(err) {
				return diffs, DbError{Err: err, Type: "duplicate-entity", EntityId: idStr}
			}
			return diffs, DbError{Err: err, Type: "db-find-apply", EntityId: idStr}
		}

		diffs = append(diffs, diff)

		newRev := diff["_rev"].(int) + 1 // +1 since we get the old document back

		new := etre.Entity{
			"_id":   id,
			"_type": wo.EntityType,
			"_rev":  newRev,
		}
		for k, v := range patch {
			new[k] = v
		}

		// Create a CDC event.
		cp := cdcPartial{
			op:  "u",
			id:  id,
			old: &diff,
			new: &new,
			rev: uint(newRev),
		}
		if err := s.cdcWrite(patch, wo, cp); err != nil {
			return diffs, err
		}
	}

	return diffs, nil
}

// DeleteEntities queries the db and deletes all Entity matching that query.
// This method allows for partial success and failure which means the return
// value and error are _not_ mutually exclusive. Caller should check and handle
// both.
//
// Returns a slice of successfully deleted entities an error if there is one.
// For example, if 4 entities were supposed to be deleted and 3 are ok and the
// 4th fails, a slice with 3 deleted entities and an error will be returned.
func (s *store) DeleteEntities(wo WriteOp, q query.Query) ([]etre.Entity, error) {
	// Connect to Mongo collection for the entity type
	ms, err := s.conn.Connect()
	if err != nil {
		return nil, DbError{Err: err, Type: "db-connect"}
	}
	defer ms.Close()
	c := ms.DB(s.database).C(wo.EntityType)

	// List of IDs for docs to update
	mgoQuery := translateQuery(q)
	ids, err := idsForQuery(c, mgoQuery)
	if err != nil {
		return nil, DbError{Err: err, Type: "db-find-ids"}
	}

	// Change to make
	change := mgo.Change{
		Remove:    true,
		ReturnNew: false, // return doc before delete
	}

	// deletedEntities is a slice of entities that have been successfully deleted
	deletedEntities := make([]etre.Entity, 0, len(ids))

	// Notify the delay manager that a change is starting, and then notify the
	// delay manager again when the change is done.
	changeId := xid.New().String()
	err = s.dm.BeginChange(changeId)
	if err != nil {
		return nil, DbError{Err: err, Type: "cdc-begin"}
	}
	// @todo: don't ignore error...this should report an exception or something
	defer func() { s.dm.EndChange(changeId) }()

	// Query for each document and delete it
	for _, id := range ids {
		var deletedEntity etre.Entity
		if _, err := c.FindId(id).Apply(change, &deletedEntity); err != nil {
			idStr := hex.EncodeToString([]byte(id)) // id as string
			switch err {
			case mgo.ErrNotFound:
				// ignore
			default:
				return deletedEntities, DbError{Err: err, Type: "db-find-apply", EntityId: idStr}
			}
		}

		deletedEntities = append(deletedEntities, deletedEntity)

		// Create a CDC event.
		ce := cdcPartial{
			op:  "d",
			id:  id,
			old: &deletedEntity,
			new: nil,
			rev: uint(deletedEntity["_rev"].(int)) + 1, // +1 since we get the old document back
		}
		if err := s.cdcWrite(deletedEntity, wo, ce); err != nil {
			return deletedEntities, err
		}
	}

	return deletedEntities, nil
}

// //////////////////////////////////////////////////////////////////////////
// Private funcs
// //////////////////////////////////////////////////////////////////////////

func (s *store) cdcWrite(e etre.Entity, wo WriteOp, cp cdcPartial) error {
	ts := time.Now().UnixNano() / int64(time.Millisecond)
	// set op from entity or wo, in that order.
	set := e.Set()
	if set.Size == 0 && wo.SetSize > 0 {
		set.Op = wo.SetOp
		set.Id = wo.SetId
		set.Size = wo.SetSize
	}
	idStr := hex.EncodeToString([]byte(cp.id)) // id as string
	event := etre.CDCEvent{
		EventId:    hex.EncodeToString([]byte(bson.NewObjectId())),
		EntityId:   idStr,
		EntityType: wo.EntityType,
		Rev:        cp.rev,
		Ts:         ts,
		User:       wo.User,
		Op:         cp.op,
		Old:        cp.old,
		New:        cp.new,
		SetId:      set.Id,
		SetOp:      set.Op,
		SetSize:    set.Size,
	}
	if err := s.cdcs.Write(event); err != nil {
		return DbError{Err: err, Type: "cdc-write", EntityId: idStr}
	}
	return nil
}

// Translates Query object to bson.M object, which will
// be used to query DB.
func translateQuery(q query.Query) bson.M {
	mgoQuery := make(bson.M)
	for _, p := range q.Predicates {
		switch p.Operator {
		case "exists":
			mgoQuery[p.Label] = bson.M{"$exists": true}
		case "notexists":
			mgoQuery[p.Label] = bson.M{"$exists": false}
		default:
			if p.Label == etre.META_LABEL_ID {
				switch p.Value.(type) {
				case string:
					mgoQuery[p.Label] = bson.M{"$eq": bson.ObjectIdHex(p.Value.(string))}
				case bson.ObjectId:
					mgoQuery[p.Label] = bson.M{"$eq": p.Value}
				default:
					panic(fmt.Sprintf("invalid _id value type: %T", p.Value))
				}
			} else {
				mgoQuery[p.Label] = bson.M{operatorMap[p.Operator]: p.Value}
			}
		}
	}
	return mgoQuery
}

// idsForQuery gets all ids of docs that satisfy query
func idsForQuery(c *mgo.Collection, q bson.M) ([]bson.ObjectId, error) {
	var resultIds []map[string]bson.ObjectId
	// Select only "_id" field in returned results
	err := c.Find(q).Select(bson.M{"_id": 1}).All(&resultIds)
	if err != nil {
		return nil, err // return raw error, let caller wrap
	}
	ids := make([]bson.ObjectId, len(resultIds))
	for i := range ids {
		ids[i] = resultIds[i]["_id"]
	}
	return ids, nil
}

// selectMap is a map of field name to int of value 1. It is used in Select
// query to tell DB which fields to return. "_id" field is included in return
// by default. We also want to always include "_rev".
//
// Relevant documentation:
//
//     https://docs.mongodb.com/v3.0/tutorial/project-fields-from-query-results/
//
func selectMap(e etre.Entity) map[string]int {
	selectMap := map[string]int{
		"_id":   1,
		"_type": 1,
		"_rev":  1,
	}
	for k, _ := range e {
		selectMap[k] = 1
	}
	return selectMap
}<|MERGE_RESOLUTION|>--- conflicted
+++ resolved
@@ -124,21 +124,7 @@
 var reservedNames = []string{"entity", "entities"}
 
 // NewStore creates a Store.
-<<<<<<< HEAD
 func NewStore(conn db.Connector, database string, entityTypes []string, cdcs cdc.Store, dm cdc.Delayer) Store {
-=======
-func NewStore(conn db.Connector, database string, entityTypes []string, cdcs cdc.Store, dm cdc.Delayer) (Store, error) {
-	// Ensure no entityType name is a reserved word
-	// @todo: move higher, in main.go, and expose (or document) which words are reserved
-	for _, r := range reservedNames {
-		for _, c := range entityTypes {
-			if r == c {
-				return nil, fmt.Errorf("entity type %s is a reserved word", c)
-			}
-		}
-	}
-
->>>>>>> c88c0740
 	return &store{
 		conn:        conn,
 		database:    database,
